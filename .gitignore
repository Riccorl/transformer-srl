#
<<<<<<< HEAD

=======
>>>>>>> 5f84854d
data
dist
models
.vscode
tests

# Created by https://www.toptal.com/developers/gitignore/api/pycharm+all,visualstudiocode,python,linux,macos,windows
# Edit at https://www.toptal.com/developers/gitignore?templates=pycharm+all,visualstudiocode,python,linux,macos,windows

### Linux ###
*~

# temporary files which can be created if a process still has a handle open of a deleted file
.fuse_hidden*

# KDE directory preferences
.directory

# Linux trash folder which might appear on any partition or disk
.Trash-*

# .nfs files are created when an open file is removed but is still being accessed
.nfs*

### macOS ###
# General
.DS_Store
.AppleDouble
.LSOverride

# Icon must end with two \r
Icon

# Thumbnails
._*

# Files that might appear in the root of a volume
.DocumentRevisions-V100
.fseventsd
.Spotlight-V100
.TemporaryItems
.Trashes
.VolumeIcon.icns
.com.apple.timemachine.donotpresent

# Directories potentially created on remote AFP share
.AppleDB
.AppleDesktop
Network Trash Folder
Temporary Items
.apdisk

### PyCharm+all ###
# Covers JetBrains IDEs: IntelliJ, RubyMine, PhpStorm, AppCode, PyCharm, CLion, Android Studio, WebStorm and Rider
# Reference: https://intellij-support.jetbrains.com/hc/en-us/articles/206544839

# User-specific stuff
.idea/**/workspace.xml
.idea/**/tasks.xml
.idea/**/usage.statistics.xml
.idea/**/dictionaries
.idea/**/shelf

# Generated files
.idea/**/contentModel.xml

# Sensitive or high-churn files
.idea/**/dataSources/
.idea/**/dataSources.ids
.idea/**/dataSources.local.xml
.idea/**/sqlDataSources.xml
.idea/**/dynamic.xml
.idea/**/uiDesigner.xml
.idea/**/dbnavigator.xml

# Gradle
.idea/**/gradle.xml
.idea/**/libraries

# Gradle and Maven with auto-import
# When using Gradle or Maven with auto-import, you should exclude module files,
# since they will be recreated, and may cause churn.  Uncomment if using
# auto-import.
# .idea/artifacts
# .idea/compiler.xml
# .idea/jarRepositories.xml
# .idea/modules.xml
# .idea/*.iml
# .idea/modules
# *.iml
# *.ipr

# CMake
cmake-build-*/

# Mongo Explorer plugin
.idea/**/mongoSettings.xml

# File-based project format
*.iws

# IntelliJ
out/

# mpeltonen/sbt-idea plugin
.idea_modules/

# JIRA plugin
atlassian-ide-plugin.xml

# Cursive Clojure plugin
.idea/replstate.xml

# Crashlytics plugin (for Android Studio and IntelliJ)
com_crashlytics_export_strings.xml
crashlytics.properties
crashlytics-build.properties
fabric.properties

# Editor-based Rest Client
.idea/httpRequests

# Android studio 3.1+ serialized cache file
.idea/caches/build_file_checksums.ser

### PyCharm+all Patch ###
# Ignores the whole .idea folder and all .iml files
# See https://github.com/joeblau/gitignore.io/issues/186 and https://github.com/joeblau/gitignore.io/issues/360

.idea/

# Reason: https://github.com/joeblau/gitignore.io/issues/186#issuecomment-249601023

*.iml
modules.xml
.idea/misc.xml
*.ipr

# Sonarlint plugin
.idea/sonarlint

### Python ###
# Byte-compiled / optimized / DLL files
__pycache__/
*.py[cod]
*$py.class

# C extensions
*.so

# Distribution / packaging
.Python
build/
develop-eggs/
dist/
downloads/
eggs/
.eggs/
lib/
lib64/
parts/
sdist/
var/
wheels/
pip-wheel-metadata/
share/python-wheels/
*.egg-info/
.installed.cfg
*.egg
MANIFEST

# PyInstaller
#  Usually these files are written by a python script from a template
#  before PyInstaller builds the exe, so as to inject date/other infos into it.
*.manifest
*.spec

# Installer logs
pip-log.txt
pip-delete-this-directory.txt

# Unit test / coverage reports
htmlcov/
.tox/
.nox/
.coverage
.coverage.*
.cache
nosetests.xml
coverage.xml
*.cover
*.py,cover
.hypothesis/
.pytest_cache/

# Translations
*.mo
*.pot

# Django stuff:
*.log
local_settings.py
db.sqlite3
db.sqlite3-journal

# Flask stuff:
instance/
.webassets-cache

# Scrapy stuff:
.scrapy

# Sphinx documentation
docs/_build/

# PyBuilder
target/

# Jupyter Notebook
.ipynb_checkpoints

# IPython
profile_default/
ipython_config.py

# pyenv
.python-version

# pipenv
#   According to pypa/pipenv#598, it is recommended to include Pipfile.lock in version control.
#   However, in case of collaboration, if having platform-specific dependencies or dependencies
#   having no cross-platform support, pipenv may install dependencies that don't work, or not
#   install all needed dependencies.
#Pipfile.lock

# PEP 582; used by e.g. github.com/David-OConnor/pyflow
__pypackages__/

# Celery stuff
celerybeat-schedule
celerybeat.pid

# SageMath parsed files
*.sage.py

# Environments
.env
.venv
env/
venv/
ENV/
env.bak/
venv.bak/

# Spyder project settings
.spyderproject
.spyproject

# Rope project settings
.ropeproject

# mkdocs documentation
/site

# mypy
.mypy_cache/
.dmypy.json
dmypy.json

# Pyre type checker
.pyre/

# pytype static type analyzer
.pytype/

### VisualStudioCode ###
.vscode/*
!.vscode/settings.json
!.vscode/tasks.json
!.vscode/launch.json
!.vscode/extensions.json
*.code-workspace

### VisualStudioCode Patch ###
# Ignore all local history of files
.history

### Windows ###
# Windows thumbnail cache files
Thumbs.db
Thumbs.db:encryptable
ehthumbs.db
ehthumbs_vista.db

# Dump file
*.stackdump

# Folder config file
[Dd]esktop.ini

# Recycle Bin used on file shares
$RECYCLE.BIN/

# Windows Installer files
*.cab
*.msi
*.msix
*.msm
*.msp

# Windows shortcuts
*.lnk

# End of https://www.toptal.com/developers/gitignore/api/pycharm+all,visualstudiocode,python,linux,macos,windows<|MERGE_RESOLUTION|>--- conflicted
+++ resolved
@@ -1,319 +1,315 @@
-#
-<<<<<<< HEAD
-
-=======
->>>>>>> 5f84854d
-data
-dist
-models
-.vscode
-tests
-
-# Created by https://www.toptal.com/developers/gitignore/api/pycharm+all,visualstudiocode,python,linux,macos,windows
-# Edit at https://www.toptal.com/developers/gitignore?templates=pycharm+all,visualstudiocode,python,linux,macos,windows
-
-### Linux ###
-*~
-
-# temporary files which can be created if a process still has a handle open of a deleted file
-.fuse_hidden*
-
-# KDE directory preferences
-.directory
-
-# Linux trash folder which might appear on any partition or disk
-.Trash-*
-
-# .nfs files are created when an open file is removed but is still being accessed
-.nfs*
-
-### macOS ###
-# General
-.DS_Store
-.AppleDouble
-.LSOverride
-
-# Icon must end with two \r
-Icon
-
-# Thumbnails
-._*
-
-# Files that might appear in the root of a volume
-.DocumentRevisions-V100
-.fseventsd
-.Spotlight-V100
-.TemporaryItems
-.Trashes
-.VolumeIcon.icns
-.com.apple.timemachine.donotpresent
-
-# Directories potentially created on remote AFP share
-.AppleDB
-.AppleDesktop
-Network Trash Folder
-Temporary Items
-.apdisk
-
-### PyCharm+all ###
-# Covers JetBrains IDEs: IntelliJ, RubyMine, PhpStorm, AppCode, PyCharm, CLion, Android Studio, WebStorm and Rider
-# Reference: https://intellij-support.jetbrains.com/hc/en-us/articles/206544839
-
-# User-specific stuff
-.idea/**/workspace.xml
-.idea/**/tasks.xml
-.idea/**/usage.statistics.xml
-.idea/**/dictionaries
-.idea/**/shelf
-
-# Generated files
-.idea/**/contentModel.xml
-
-# Sensitive or high-churn files
-.idea/**/dataSources/
-.idea/**/dataSources.ids
-.idea/**/dataSources.local.xml
-.idea/**/sqlDataSources.xml
-.idea/**/dynamic.xml
-.idea/**/uiDesigner.xml
-.idea/**/dbnavigator.xml
-
-# Gradle
-.idea/**/gradle.xml
-.idea/**/libraries
-
-# Gradle and Maven with auto-import
-# When using Gradle or Maven with auto-import, you should exclude module files,
-# since they will be recreated, and may cause churn.  Uncomment if using
-# auto-import.
-# .idea/artifacts
-# .idea/compiler.xml
-# .idea/jarRepositories.xml
-# .idea/modules.xml
-# .idea/*.iml
-# .idea/modules
-# *.iml
-# *.ipr
-
-# CMake
-cmake-build-*/
-
-# Mongo Explorer plugin
-.idea/**/mongoSettings.xml
-
-# File-based project format
-*.iws
-
-# IntelliJ
-out/
-
-# mpeltonen/sbt-idea plugin
-.idea_modules/
-
-# JIRA plugin
-atlassian-ide-plugin.xml
-
-# Cursive Clojure plugin
-.idea/replstate.xml
-
-# Crashlytics plugin (for Android Studio and IntelliJ)
-com_crashlytics_export_strings.xml
-crashlytics.properties
-crashlytics-build.properties
-fabric.properties
-
-# Editor-based Rest Client
-.idea/httpRequests
-
-# Android studio 3.1+ serialized cache file
-.idea/caches/build_file_checksums.ser
-
-### PyCharm+all Patch ###
-# Ignores the whole .idea folder and all .iml files
-# See https://github.com/joeblau/gitignore.io/issues/186 and https://github.com/joeblau/gitignore.io/issues/360
-
-.idea/
-
-# Reason: https://github.com/joeblau/gitignore.io/issues/186#issuecomment-249601023
-
-*.iml
-modules.xml
-.idea/misc.xml
-*.ipr
-
-# Sonarlint plugin
-.idea/sonarlint
-
-### Python ###
-# Byte-compiled / optimized / DLL files
-__pycache__/
-*.py[cod]
-*$py.class
-
-# C extensions
-*.so
-
-# Distribution / packaging
-.Python
-build/
-develop-eggs/
-dist/
-downloads/
-eggs/
-.eggs/
-lib/
-lib64/
-parts/
-sdist/
-var/
-wheels/
-pip-wheel-metadata/
-share/python-wheels/
-*.egg-info/
-.installed.cfg
-*.egg
-MANIFEST
-
-# PyInstaller
-#  Usually these files are written by a python script from a template
-#  before PyInstaller builds the exe, so as to inject date/other infos into it.
-*.manifest
-*.spec
-
-# Installer logs
-pip-log.txt
-pip-delete-this-directory.txt
-
-# Unit test / coverage reports
-htmlcov/
-.tox/
-.nox/
-.coverage
-.coverage.*
-.cache
-nosetests.xml
-coverage.xml
-*.cover
-*.py,cover
-.hypothesis/
-.pytest_cache/
-
-# Translations
-*.mo
-*.pot
-
-# Django stuff:
-*.log
-local_settings.py
-db.sqlite3
-db.sqlite3-journal
-
-# Flask stuff:
-instance/
-.webassets-cache
-
-# Scrapy stuff:
-.scrapy
-
-# Sphinx documentation
-docs/_build/
-
-# PyBuilder
-target/
-
-# Jupyter Notebook
-.ipynb_checkpoints
-
-# IPython
-profile_default/
-ipython_config.py
-
-# pyenv
-.python-version
-
-# pipenv
-#   According to pypa/pipenv#598, it is recommended to include Pipfile.lock in version control.
-#   However, in case of collaboration, if having platform-specific dependencies or dependencies
-#   having no cross-platform support, pipenv may install dependencies that don't work, or not
-#   install all needed dependencies.
-#Pipfile.lock
-
-# PEP 582; used by e.g. github.com/David-OConnor/pyflow
-__pypackages__/
-
-# Celery stuff
-celerybeat-schedule
-celerybeat.pid
-
-# SageMath parsed files
-*.sage.py
-
-# Environments
-.env
-.venv
-env/
-venv/
-ENV/
-env.bak/
-venv.bak/
-
-# Spyder project settings
-.spyderproject
-.spyproject
-
-# Rope project settings
-.ropeproject
-
-# mkdocs documentation
-/site
-
-# mypy
-.mypy_cache/
-.dmypy.json
-dmypy.json
-
-# Pyre type checker
-.pyre/
-
-# pytype static type analyzer
-.pytype/
-
-### VisualStudioCode ###
-.vscode/*
-!.vscode/settings.json
-!.vscode/tasks.json
-!.vscode/launch.json
-!.vscode/extensions.json
-*.code-workspace
-
-### VisualStudioCode Patch ###
-# Ignore all local history of files
-.history
-
-### Windows ###
-# Windows thumbnail cache files
-Thumbs.db
-Thumbs.db:encryptable
-ehthumbs.db
-ehthumbs_vista.db
-
-# Dump file
-*.stackdump
-
-# Folder config file
-[Dd]esktop.ini
-
-# Recycle Bin used on file shares
-$RECYCLE.BIN/
-
-# Windows Installer files
-*.cab
-*.msi
-*.msix
-*.msm
-*.msp
-
-# Windows shortcuts
-*.lnk
-
+#
+data
+dist
+models
+.vscode
+tests
+
+# Created by https://www.toptal.com/developers/gitignore/api/pycharm+all,visualstudiocode,python,linux,macos,windows
+# Edit at https://www.toptal.com/developers/gitignore?templates=pycharm+all,visualstudiocode,python,linux,macos,windows
+
+### Linux ###
+*~
+
+# temporary files which can be created if a process still has a handle open of a deleted file
+.fuse_hidden*
+
+# KDE directory preferences
+.directory
+
+# Linux trash folder which might appear on any partition or disk
+.Trash-*
+
+# .nfs files are created when an open file is removed but is still being accessed
+.nfs*
+
+### macOS ###
+# General
+.DS_Store
+.AppleDouble
+.LSOverride
+
+# Icon must end with two \r
+Icon
+
+# Thumbnails
+._*
+
+# Files that might appear in the root of a volume
+.DocumentRevisions-V100
+.fseventsd
+.Spotlight-V100
+.TemporaryItems
+.Trashes
+.VolumeIcon.icns
+.com.apple.timemachine.donotpresent
+
+# Directories potentially created on remote AFP share
+.AppleDB
+.AppleDesktop
+Network Trash Folder
+Temporary Items
+.apdisk
+
+### PyCharm+all ###
+# Covers JetBrains IDEs: IntelliJ, RubyMine, PhpStorm, AppCode, PyCharm, CLion, Android Studio, WebStorm and Rider
+# Reference: https://intellij-support.jetbrains.com/hc/en-us/articles/206544839
+
+# User-specific stuff
+.idea/**/workspace.xml
+.idea/**/tasks.xml
+.idea/**/usage.statistics.xml
+.idea/**/dictionaries
+.idea/**/shelf
+
+# Generated files
+.idea/**/contentModel.xml
+
+# Sensitive or high-churn files
+.idea/**/dataSources/
+.idea/**/dataSources.ids
+.idea/**/dataSources.local.xml
+.idea/**/sqlDataSources.xml
+.idea/**/dynamic.xml
+.idea/**/uiDesigner.xml
+.idea/**/dbnavigator.xml
+
+# Gradle
+.idea/**/gradle.xml
+.idea/**/libraries
+
+# Gradle and Maven with auto-import
+# When using Gradle or Maven with auto-import, you should exclude module files,
+# since they will be recreated, and may cause churn.  Uncomment if using
+# auto-import.
+# .idea/artifacts
+# .idea/compiler.xml
+# .idea/jarRepositories.xml
+# .idea/modules.xml
+# .idea/*.iml
+# .idea/modules
+# *.iml
+# *.ipr
+
+# CMake
+cmake-build-*/
+
+# Mongo Explorer plugin
+.idea/**/mongoSettings.xml
+
+# File-based project format
+*.iws
+
+# IntelliJ
+out/
+
+# mpeltonen/sbt-idea plugin
+.idea_modules/
+
+# JIRA plugin
+atlassian-ide-plugin.xml
+
+# Cursive Clojure plugin
+.idea/replstate.xml
+
+# Crashlytics plugin (for Android Studio and IntelliJ)
+com_crashlytics_export_strings.xml
+crashlytics.properties
+crashlytics-build.properties
+fabric.properties
+
+# Editor-based Rest Client
+.idea/httpRequests
+
+# Android studio 3.1+ serialized cache file
+.idea/caches/build_file_checksums.ser
+
+### PyCharm+all Patch ###
+# Ignores the whole .idea folder and all .iml files
+# See https://github.com/joeblau/gitignore.io/issues/186 and https://github.com/joeblau/gitignore.io/issues/360
+
+.idea/
+
+# Reason: https://github.com/joeblau/gitignore.io/issues/186#issuecomment-249601023
+
+*.iml
+modules.xml
+.idea/misc.xml
+*.ipr
+
+# Sonarlint plugin
+.idea/sonarlint
+
+### Python ###
+# Byte-compiled / optimized / DLL files
+__pycache__/
+*.py[cod]
+*$py.class
+
+# C extensions
+*.so
+
+# Distribution / packaging
+.Python
+build/
+develop-eggs/
+dist/
+downloads/
+eggs/
+.eggs/
+lib/
+lib64/
+parts/
+sdist/
+var/
+wheels/
+pip-wheel-metadata/
+share/python-wheels/
+*.egg-info/
+.installed.cfg
+*.egg
+MANIFEST
+
+# PyInstaller
+#  Usually these files are written by a python script from a template
+#  before PyInstaller builds the exe, so as to inject date/other infos into it.
+*.manifest
+*.spec
+
+# Installer logs
+pip-log.txt
+pip-delete-this-directory.txt
+
+# Unit test / coverage reports
+htmlcov/
+.tox/
+.nox/
+.coverage
+.coverage.*
+.cache
+nosetests.xml
+coverage.xml
+*.cover
+*.py,cover
+.hypothesis/
+.pytest_cache/
+
+# Translations
+*.mo
+*.pot
+
+# Django stuff:
+*.log
+local_settings.py
+db.sqlite3
+db.sqlite3-journal
+
+# Flask stuff:
+instance/
+.webassets-cache
+
+# Scrapy stuff:
+.scrapy
+
+# Sphinx documentation
+docs/_build/
+
+# PyBuilder
+target/
+
+# Jupyter Notebook
+.ipynb_checkpoints
+
+# IPython
+profile_default/
+ipython_config.py
+
+# pyenv
+.python-version
+
+# pipenv
+#   According to pypa/pipenv#598, it is recommended to include Pipfile.lock in version control.
+#   However, in case of collaboration, if having platform-specific dependencies or dependencies
+#   having no cross-platform support, pipenv may install dependencies that don't work, or not
+#   install all needed dependencies.
+#Pipfile.lock
+
+# PEP 582; used by e.g. github.com/David-OConnor/pyflow
+__pypackages__/
+
+# Celery stuff
+celerybeat-schedule
+celerybeat.pid
+
+# SageMath parsed files
+*.sage.py
+
+# Environments
+.env
+.venv
+env/
+venv/
+ENV/
+env.bak/
+venv.bak/
+
+# Spyder project settings
+.spyderproject
+.spyproject
+
+# Rope project settings
+.ropeproject
+
+# mkdocs documentation
+/site
+
+# mypy
+.mypy_cache/
+.dmypy.json
+dmypy.json
+
+# Pyre type checker
+.pyre/
+
+# pytype static type analyzer
+.pytype/
+
+### VisualStudioCode ###
+.vscode/*
+!.vscode/settings.json
+!.vscode/tasks.json
+!.vscode/launch.json
+!.vscode/extensions.json
+*.code-workspace
+
+### VisualStudioCode Patch ###
+# Ignore all local history of files
+.history
+
+### Windows ###
+# Windows thumbnail cache files
+Thumbs.db
+Thumbs.db:encryptable
+ehthumbs.db
+ehthumbs_vista.db
+
+# Dump file
+*.stackdump
+
+# Folder config file
+[Dd]esktop.ini
+
+# Recycle Bin used on file shares
+$RECYCLE.BIN/
+
+# Windows Installer files
+*.cab
+*.msi
+*.msix
+*.msm
+*.msp
+
+# Windows shortcuts
+*.lnk
+
 # End of https://www.toptal.com/developers/gitignore/api/pycharm+all,visualstudiocode,python,linux,macos,windows